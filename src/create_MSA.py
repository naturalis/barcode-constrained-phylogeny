import os
import subprocess


def align_seq(in_file, out_file):
    os.makedirs('../data/fasta/alignment', exist_ok=True)
    # Uses input FASTA file en generates an alignment in AA and NT
    out_file_temp = out_file.split('_')[0] + "_temp_" + out_file.split('_')[1]
    # check if NT or AA is in filename
    acid = out_file.split('_')[1][:2]
    alignseq = "java -jar {} -prog alignSequences -seq {} -out_{} {}".format(masce_path, in_file, acid,
                                                                                        out_file_temp)
    subprocess.run(alignseq, shell=True)

    # Call function to remove exclamation mark
    remove_exclamation_mark(out_file, out_file_temp)


def remove_exclamation_mark(out_file, outfile_temp):
    """Remove eclamation mark from file.
    :param output: File to be changed.
    :return: None, but create a file without exclamation marks.
    """
    subprocess.run("sed s/!/-/g {} > {}".format(outfile_temp, out_file), shell=True)
    os.remove("{}".format(outfile_temp))


if __name__ == '__main__':
<<<<<<< HEAD
    masce_path = snakemake.input[0]
    in_file = snakemake.input[1]
    out_file = snakemake.output[0]
    align_seq(in_file, out_file)
=======
    masce_path = snakemake.input[0] # noqa: F821
    in_file = snakemake.input[1] # noqa: F821
    out_file_nt = snakemake.output[0] # noqa: F821
    out_file_aa = snakemake.output[1] # noqa: F821
    align_seq(in_file, out_file_nt, out_file_aa)
>>>>>>> 0f5c1641
<|MERGE_RESOLUTION|>--- conflicted
+++ resolved
@@ -26,15 +26,7 @@
 
 
 if __name__ == '__main__':
-<<<<<<< HEAD
     masce_path = snakemake.input[0]
     in_file = snakemake.input[1]
     out_file = snakemake.output[0]
     align_seq(in_file, out_file)
-=======
-    masce_path = snakemake.input[0] # noqa: F821
-    in_file = snakemake.input[1] # noqa: F821
-    out_file_nt = snakemake.output[0] # noqa: F821
-    out_file_aa = snakemake.output[1] # noqa: F821
-    align_seq(in_file, out_file_nt, out_file_aa)
->>>>>>> 0f5c1641
