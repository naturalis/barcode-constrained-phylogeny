
configfile: "config.yaml"

database_file = "../data/databases/BOLD_{}_barcodes.db".format(config["marker"])
datatype = config['datatype']

# Function to determine list of fasta files
def get_output_files(wildcards):
    # Implement logic to determine output files based on wildcards
    # This will depend on your specific workflow and data
    # For example, you might list a directory or read from a file
    # dynamic("../data/raxml/Cercopithecidae/Cercopithecidae_{}.raxml.log".format(datatype))
    return "../data/raxml/Cercopithecidae/Cercopithecidae_{}.raxml.log".format(datatype)


rule all:
    input: get_output_files
    threads: config["cpu_cores"]
    shell: "touch {input}"


rule unzip:
    input: config["file_names"]["bold_zip"]
    output: config["file_names"]["bold_tsv"]
    threads: config["cpu_cores"]
    script:
        "unzip_targz.py"


rule create_database:
  input: config["file_names"]["bold_tsv"]
  output: 'temporary_database.db'
  params:
    marker=config["marker"],
    minlength=config["minlength"],
    log_level=config['log_level']
  threads: config["cpu_cores"]
  script:
      "bold_data_dump.py"


rule map_opentol:
  input: 'temporary_database.db'
  output: database_file
  params:
    marker=config['marker'],
    log_level=config['log_level']
  threads: config["cpu_cores"]
  script:
      "map_opentol.py"


rule family_fasta:
    input:
        database_file
    output:
        dynamic("../data/fasta/family/{family}.fasta")
    params:
        log_level=config['log_level'],
        fasta_dir=config['file_names']['fasta_dir'],
        maxseq=config['maxseq']
    threads:
        config["cpu_cores"]
    script:
        "family_fasta.py"

<<<<<<< HEAD
rule hmm_align:
    input:  "../data/fasta/family/{family}.fasta"
    output: "../data/fasta/alignment/{{family}}_{}_hmm.fasta".format(datatype)
    params:
        log_level=config['log_level'],
        hmm=config['file_names']['hmm']
    threads:
        config["cpu_cores"]
    script:
        "hmmer_align.py"

# could be rewritten to just use shell)
rule align_macse:
=======

rule hmm_align:
>>>>>>> 747c666f
    input:  "../data/fasta/family/{family}.fasta"
    output: "../data/fasta/alignment/{{family}}_{}.fasta".format(datatype)
    params:
        log_level=config['log_level'],
        fasta_dir=config['file_names']['fasta_dir'],
        hmm=config['file_names']['hmm']
    threads:
        config["cpu_cores"]
    script:
        "create_MSA_HMM.py"


# could be rewritten to just use shell)
# rule align_macse:
#     input:  "../data/fasta/family/{family}.fasta"
#     output: "../data/fasta/alignment/{{family}}_{}.fasta".format(datatype)
#     threads: config["cpu_cores"]
#     script: "create_MSA.py"


rule get_opentree_zip:
    output: "../data/opentree/opentree13.4_tree/labelled_supertree/labelled_supertree.tre"
    threads: config["cpu_cores"]
    shell:  "wget -P ../data/opentree/ https://files.opentreeoflife.org/synthesis/opentree13.4/opentree13.4tree.tgz && tar -xvzf ../data/opentree/opentree13.4tree.tgz --directory ../data/opentree"


rule unique_otts:
    input: "../data/fasta/alignment/{{family}}_{}_corrected.fasta".format(datatype)
    output: "../data/ott_lists/{family}_otts.txt"
    threads: config["cpu_cores"]/2
    shell: 'cat {input} | egrep ">" | cut -f1 -d "_" | tr -d ">" | sort -u > {output}'


rule megatree_loader:
    input: "../data/opentree/opentree13.4_tree/labelled_supertree/labelled_supertree.tre"
    output: "../data/databases/opentree_nodes.db"
    threads: config["cpu_cores"]
    shell: "megatree-loader -i {input} -d {output}"


rule megatree_pruner:
    input: "../data/databases/opentree_nodes.db", "../data/ott_lists/{family}_otts.txt"
    output: "../data/newick/{family}_constraint_temp.nwk"
    threads: config["cpu_cores"]/2
    shell: "megatree-pruner -d {input[0]} -i {input[1]} > {output}"


rule replace_ids:
    input: database_file, "../data/fasta/alignment/{{family}}_{}.fasta".format(datatype)
    output: "../data/fasta/alignment/{{family}}_{}_corrected.fasta".format(datatype)
    threads: config["cpu_cores"]/2
    script: "replace_alignment_ids.py"


rule edit_newick:
    input: "../data/fasta/alignment/{{family}}_{}_corrected.fasta".format(datatype), "../data/newick/{family}_constraint_temp.nwk"
    output:  "../data/newick/{family}_constraint.nwk"
    threads: config["cpu_cores"]/2
    script: "edit_constraint.py"


rule raxml:
    input: "../data/fasta/alignment/{{family}}_{}_corrected.fasta".format(datatype), "../data/newick/{family}_constraint.nwk"
    output: "../data/raxml/{{family}}/{{family}}_{}.raxml.log".format(datatype)
    threads: config["cpu_cores"]/2
    shell: "mkdir -p ../data/raxml/{{wildcards.family}} | ../bin/raxml-ng --msa {{input[0]}} --model GTR+G --tree-constraint {{input[1]}} --prefix ../data/raxml/{{wildcards.family}}/{{wildcards.family}}_{}".format(datatype)




# rule test_change_ids_all:
#     input: dynamic("../data/raxml/{family}.raxml.log")
#     threads: config["cpu_cores"]
#     shell: "touch {input}"


# rule test_raxml:
#     input: "../data/raxml/Abacionidae/Abacionidae_{}.raxml.log".format(datatype)
#     threads: config["cpu_cores"]
#     shell: 'touch {input}'

#     # rule test_constraint:
#     #     input: "data/newick/Acanthosomatidae_constraint.nwk"
#     #     threads: config["cpu_cores"]
#     #     shell: 'touch {input}'
#
# rule test_change_ids_acantho:
#     input:"data/fasta/alignment/Acanthosomatidae_NT_corrected.fasta"
#     threads: 4
#     shell: "touch {input}"

# rule test_change_ids_all:
#     input: dynamic("data/fasta/alignment/{family}_NT_corrected.fasta")
#     threads:
#         4
#     shell: "touch {input}"

# rule test_hmmer:
#     input: "../data/fasta/alignment/Abronicidae_{}_hmm.fasta".format(datatype)
#     threads: config["cpu_cores"]
#     shell: "touch {input}"

<|MERGE_RESOLUTION|>--- conflicted
+++ resolved
@@ -64,7 +64,7 @@
     script:
         "family_fasta.py"
 
-<<<<<<< HEAD
+
 rule hmm_align:
     input:  "../data/fasta/family/{family}.fasta"
     output: "../data/fasta/alignment/{{family}}_{}_hmm.fasta".format(datatype)
@@ -76,22 +76,18 @@
     script:
         "hmmer_align.py"
 
-# could be rewritten to just use shell)
-rule align_macse:
-=======
-
-rule hmm_align:
->>>>>>> 747c666f
-    input:  "../data/fasta/family/{family}.fasta"
-    output: "../data/fasta/alignment/{{family}}_{}.fasta".format(datatype)
-    params:
-        log_level=config['log_level'],
-        fasta_dir=config['file_names']['fasta_dir'],
-        hmm=config['file_names']['hmm']
-    threads:
-        config["cpu_cores"]
-    script:
-        "create_MSA_HMM.py"
+# TODO: Green light on hmm_align above?
+# rule hmm_align:
+#     input:  "../data/fasta/family/{family}.fasta"
+#     output: "../data/fasta/alignment/{{family}}_{}.fasta".format(datatype)
+#     params:
+#         log_level=config['log_level'],
+#         fasta_dir=config['file_names']['fasta_dir'],
+#         hmm=config['file_names']['hmm']
+#     threads:
+#         config["cpu_cores"]
+#     script:
+#         "create_MSA_HMM.py"
 
 
 # could be rewritten to just use shell)
