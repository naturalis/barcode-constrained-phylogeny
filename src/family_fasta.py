--- conflicted
+++ resolved
@@ -10,11 +10,7 @@
 parser = argparse.ArgumentParser()
 
 # TODO NOAH: change default to how you named your DB or call with commandline
-<<<<<<< HEAD
-parser.add_argument('-db', default="../data/databases/BOLD_COI-5P_barcodes.db",
-=======
 parser.add_argument('-db', default="/data/databases/BOLD_COI-5P_barcodes.db",
->>>>>>> 3c9d816f
                     help="Name of the the database file: {file_name}.db")
 
 args = parser.parse_args()
